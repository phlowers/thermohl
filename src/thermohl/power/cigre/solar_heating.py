--- conflicted
+++ resolved
@@ -51,41 +51,10 @@
         srad: Optional[floatArrayLike] = float("nan"),
         **kwargs: Any,
     ):
-        r"""Init with args.
+        r"""Build with args.
 
         If more than one input are numpy arrays, they should have the same size.
 
-<<<<<<< HEAD
-        Parameters
-        ----------
-        lat : float or np.ndarray
-            Latitude.
-        azm : float or np.ndarray
-            Azimuth.
-        al : float or np.ndarray
-            Albedo.
-        month : int or np.ndarray
-            Month number (must be between 1 and 12).
-        day : int or np.ndarray
-            Day of the month (must be between 1 and 28, 29, 30 or 31 depending on
-            month).
-        hour : float or np.ndarray
-            Hour of the day (solar, must be between 0 and 23).
-        D : float or np.ndarray
-            external diameter.
-        alpha : float or np.ndarray
-            Solar absorption coefficient.
-        srad : float or np.ndarray
-            Solar irradiance. Default is nan. If nan value is estimated using
-            all other input.
-
-
-        Returns
-        -------
-        float or np.ndarray
-            Power term value (W.m\ :sup:`-1`\ ).
-
-=======
         Args:
             lat (float | numpy.ndarray): Latitude.
             azm (float | numpy.ndarray): Azimuth.
@@ -94,9 +63,12 @@
             day (int | numpy.ndarray): Day of the month (must be between 1 and 28, 29, 30 or 31 depending on month).
             hour (float | numpy.ndarray): Hour of the day (solar, must be between 0 and 23).
             D (float | numpy.ndarray): external diameter.
-            alpha (float | numpy.ndarray): Solar absorption coefficient.
-            srad (float | numpy.ndarray | None): Optional precomputed solar radiation term.
->>>>>>> d3071cea
+            alpha (numpy.ndarray): Solar absorption coefficient.
+            srad (float | numpy.ndarray | None): Optional measured solar irradiance (W/m2).
+
+        Returns:
+            float | numpy.ndarray: Power term value (W.m\ :sup:`-1`\ ).
+
         """
         self.alpha = alpha
         if np.all(np.isnan(srad)):
