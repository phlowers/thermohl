# SPDX-FileCopyrightText: 2025 RTE (https://www.rte-france.com)
#
# This Source Code Form is subject to the terms of the Mozilla Public
# License, v. 2.0. If a copy of the MPL was not distributed with this
# file, You can obtain one at http://mozilla.org/MPL/2.0/.
# SPDX-License-Identifier: MPL-2.0

from typing import Dict, Any, Optional

import numpy as np
import pandas as pd
from pyntb.optimize import bisect_v

from thermohl import floatArrayLike, floatArray
from thermohl.solver.base import Solver as Solver_, Args
from thermohl.solver.base import _DEFPARAM as DP


class Solver1T(Solver_):

    def _steady_return_opt(
        self,
        return_err: bool,
        return_power: bool,
        T: np.ndarray,
        err: np.ndarray,
        df: pd.DataFrame,
    ):
        """Add error and/or power values to pd.Dataframe returned in
        steady_temperature and steady_intensity methods."""

        # add convergence error if asked
        if return_err:
            df[Solver_.Names.err] = err

        # add power values if asked
        if return_power:
            df[Solver_.Names.pjle] = self.jh.value(T)
            df[Solver_.Names.psol] = self.sh.value(T)
            df[Solver_.Names.pcnv] = self.cc.value(T)
            df[Solver_.Names.prad] = self.rc.value(T)
            df[Solver_.Names.ppre] = self.pc.value(T)

        return df

    def steady_temperature(
        self,
        Tmin: float = DP.tmin,
        Tmax: float = DP.tmax,
        tol: float = DP.tol,
        maxiter: int = DP.maxiter,
        return_err: bool = False,
        return_power: bool = True,
    ) -> pd.DataFrame:
        """
        Compute steady-state temperature.

        Args:
            Tmin (float, optional): Lower bound for temperature.
            Tmax (float, optional): Upper bound for temperature.
            tol (float, optional): Tolerance for temperature error.
            maxiter (int, optional): Max number of iterations.
            return_err (bool, optional): Return final error on temperature to check convergence. The default is False.
            return_power (bool, optional): Return power term values. The default is True.

        Returns:
            pandas.DataFrame: A DataFrame with temperature and other results (depending on inputs) in the columns.

        """

        # solve with bisection
        T, err = bisect_v(
            lambda x: -self.balance(x),
            Tmin,
            Tmax,
            self._min_shape(),
            tol=tol,
            maxiter=maxiter,
        )

        # format output
        df = pd.DataFrame(data=T, columns=[Solver_.Names.temp])
        df = self._steady_return_opt(return_err, return_power, T, err, df)

        return df

<<<<<<< HEAD
=======
    def transient_temperature(
        self,
        time: floatArray = np.array([]),
        T0: Optional[float] = None,
        return_power: bool = False,
    ) -> Dict[str, Any]:
        """
        Compute transient-state temperature.

        Args:
            time (numpy.ndarray): A 1D array with times (in seconds) when the temperature needs to be computed. The array must contain increasing values (undefined behaviour otherwise).
            T0 (float | None): Initial temperature. If None, the ambient temperature from the internal dict will be used. The default is None.
            return_power (bool, optional): Return power term values. The default is False.

        Returns:
            Dict[str, Any]: A dictionary with temperature and other results (depending on inputs) in the keys.
        """

        # get sizes (n for input dict entries, N for time)
        n = self.args.max_len()
        N = len(time)
        if N < 2:
            raise ValueError("The length of the time array must be at least 2.")

        # get initial temperature
        if T0 is None:
            T0 = (
                self.args.Ta
                if isinstance(self.args.Ta, numbers.Number)
                else self.args.Ta[0]
            )

        # get month, day and hours
        month, day, hour = _set_dates(
            self.args.month, self.args.day, self.args.hour, time, n
        )

        # Two dicts, one (dc) with static quantities (with all elements of size n), the other (de)
        # with time-changing quantities (with all elements of
        # size N*n); uk is a list of keys that are in dc but not in de.
        de = dict(
            month=month,
            day=day,
            hour=hour,
            I=reshape(self.args.I, N, n),
            Ta=reshape(self.args.Ta, N, n),
            wa=reshape(self.args.wa, N, n),
            ws=reshape(self.args.ws, N, n),
            Pa=reshape(self.args.Pa, N, n),
            rh=reshape(self.args.rh, N, n),
            pr=reshape(self.args.pr, N, n),
        )
        del (month, day, hour)

        # shortcuts for time-loop
        imc = 1.0 / (self.args.m * self.args.c)

        # init
        T = np.zeros((N, n))
        T[0, :] = T0

        # main time loop
        for i in range(1, len(time)):
            for k, v in de.items():
                self.args[k] = v[i, :]
            self.update()
            T[i, :] = (
                T[i - 1, :] + (time[i] - time[i - 1]) * self.balance(T[i - 1, :]) * imc
            )

        # save results
        dr = dict(time=time, T=T)

        # manage return dict 2 : powers
        if return_power:
            for c in Solver_.Names.powers():
                dr[c] = np.zeros_like(T)
            for i in range(N):
                for k in de.keys():
                    self.args[k] = de[k][i, :]
                self.update()
                dr[Solver_.Names.pjle][i, :] = self.jh.value(T[i, :])
                dr[Solver_.Names.psol][i, :] = self.sh.value(T[i, :])
                dr[Solver_.Names.pcnv][i, :] = self.cc.value(T[i, :])
                dr[Solver_.Names.prad][i, :] = self.rc.value(T[i, :])
                dr[Solver_.Names.ppre][i, :] = self.pc.value(T[i, :])

        # squeeze return values if n is 1
        if n == 1:
            keys = list(dr.keys())
            keys.remove(Solver_.Names.time)
            for k in keys:
                dr[k] = dr[k][:, 0]

        return dr

>>>>>>> d3071cea
    def steady_intensity(
        self,
        T: floatArrayLike = np.array([]),
        Imin: float = DP.imin,
        Imax: float = DP.imax,
        tol: float = DP.tol,
        maxiter: int = DP.maxiter,
        return_err: bool = False,
        return_power: bool = True,
    ) -> pd.DataFrame:
        """Compute steady-state max intensity.

        Compute the maximum intensity that can be run in a conductor without
        exceeding the temperature given in argument.

        Args:
            T (float | numpy.ndarray): Maximum temperature.
            Imin (float, optional): Lower bound for intensity. The default is 0.
            Imax (float, optional): Upper bound for intensity. The default is 9999.
            tol (float, optional): Tolerance for temperature error. The default is 1.0E-06.
            maxiter (int, optional): Max number of iterations. The default is 64.
            return_err (bool, optional): Return final error on intensity to check convergence. The default is False.
            return_power (bool, optional): Return power term values. The default is True.

        Returns:
            pandas.DataFrame: A dataframe with maximum intensity and other results (depending on inputs) in the columns.

        """

        # save transit in arg
        transit = self.args.I

        # solve with bisection
        shape = self._min_shape()
        T_ = T * np.ones(shape)
        jh = (
            self.cc.value(T_)
            + self.rc.value(T_)
            + self.pc.value(T_)
            - self.sh.value(T_)
        )

        def fun(i: floatArray) -> floatArrayLike:
            self.args.I = i
            self.jh.__init__(**self.args.__dict__)
            return self.jh.value(T_) - jh

        A, err = bisect_v(fun, Imin, Imax, shape, tol, maxiter)

        # restore previous transit
        self.args.I = transit

        # format output
        df = pd.DataFrame(data=A, columns=[Solver_.Names.transit])
        df = self._steady_return_opt(return_err, return_power, T_, err, df)

        return df

    def transient_temperature(
        self,
        time: floatArray = np.array([]),
        T0: Optional[float] = None,
        dynamic: dict = None,
        return_power: bool = False,
    ) -> Dict[str, Any]:
        """
        Compute transient-state temperature.

        Parameters
        ----------
        time : numpy.ndarray
            A 1D array with times (in seconds) when the temperature needs to be
            computed. The array must contain increasing values (undefined
            behaviour otherwise).
        T0 : float
            Initial temperature. If set to None, the ambient temperature from
            internal dict will be used. The default is None.
        return_power : bool, optional
            Return power term values. The default is False.

        Returns : Dict[str, Any]
            A dictionary with temperature and other results (depending on inputs)
            in the keys.
        """

        # get sizes (n for input dict entries, N for time)
        n = self._min_shape()[0]
        N = len(time)

        # process dynamic values
        dynamic_ = self._transient_process_dynamic(time, n, dynamic)

        # shortcuts for time-loop
        imc = 1.0 / (self.args.m * self.args.c)

        # save args
        args = self.args.__dict__.copy()

        # initial conditions
        T = np.zeros((N, n))
        if T0 is None:
            T0 = self.args.Ta
        T[0, :] = T0

        # time loop
        for i in range(1, N):
            for k, v in dynamic_.items():
                self.args[k] = v[i, :]
            self.update()
            T[i, :] = (
                T[i - 1, :] + (time[i] - time[i - 1]) * self.balance(T[i - 1, :]) * imc
            )

        # save results
        dr = {Solver_.Names.time: time, Solver_.Names.temp: T}

        # add power to return dict if needed
        if return_power:
            for c in Solver_.Names.powers():
                dr[c] = np.zeros_like(T)
            for i in range(N):
                for k, v in dynamic_.items():
                    self.args[k] = v[i, :]
                self.update()
                dr[Solver_.Names.pjle][i, :] = self.jh.value(T[i, :])
                dr[Solver_.Names.psol][i, :] = self.sh.value(T[i, :])
                dr[Solver_.Names.pcnv][i, :] = self.cc.value(T[i, :])
                dr[Solver_.Names.prad][i, :] = self.rc.value(T[i, :])
                dr[Solver_.Names.ppre][i, :] = self.pc.value(T[i, :])

        # squeeze values in return dict (if n is 1)
        if n == 1:
            keys = list(dr.keys())
            keys.remove(Solver_.Names.time)
            for k in keys:
                dr[k] = dr[k][:, 0]

        # restore args
        self.args = Args(args)

        return dr<|MERGE_RESOLUTION|>--- conflicted
+++ resolved
@@ -5,6 +5,7 @@
 # file, You can obtain one at http://mozilla.org/MPL/2.0/.
 # SPDX-License-Identifier: MPL-2.0
 
+import numbers
 from typing import Dict, Any, Optional
 
 import numpy as np
@@ -84,105 +85,6 @@
 
         return df
 
-<<<<<<< HEAD
-=======
-    def transient_temperature(
-        self,
-        time: floatArray = np.array([]),
-        T0: Optional[float] = None,
-        return_power: bool = False,
-    ) -> Dict[str, Any]:
-        """
-        Compute transient-state temperature.
-
-        Args:
-            time (numpy.ndarray): A 1D array with times (in seconds) when the temperature needs to be computed. The array must contain increasing values (undefined behaviour otherwise).
-            T0 (float | None): Initial temperature. If None, the ambient temperature from the internal dict will be used. The default is None.
-            return_power (bool, optional): Return power term values. The default is False.
-
-        Returns:
-            Dict[str, Any]: A dictionary with temperature and other results (depending on inputs) in the keys.
-        """
-
-        # get sizes (n for input dict entries, N for time)
-        n = self.args.max_len()
-        N = len(time)
-        if N < 2:
-            raise ValueError("The length of the time array must be at least 2.")
-
-        # get initial temperature
-        if T0 is None:
-            T0 = (
-                self.args.Ta
-                if isinstance(self.args.Ta, numbers.Number)
-                else self.args.Ta[0]
-            )
-
-        # get month, day and hours
-        month, day, hour = _set_dates(
-            self.args.month, self.args.day, self.args.hour, time, n
-        )
-
-        # Two dicts, one (dc) with static quantities (with all elements of size n), the other (de)
-        # with time-changing quantities (with all elements of
-        # size N*n); uk is a list of keys that are in dc but not in de.
-        de = dict(
-            month=month,
-            day=day,
-            hour=hour,
-            I=reshape(self.args.I, N, n),
-            Ta=reshape(self.args.Ta, N, n),
-            wa=reshape(self.args.wa, N, n),
-            ws=reshape(self.args.ws, N, n),
-            Pa=reshape(self.args.Pa, N, n),
-            rh=reshape(self.args.rh, N, n),
-            pr=reshape(self.args.pr, N, n),
-        )
-        del (month, day, hour)
-
-        # shortcuts for time-loop
-        imc = 1.0 / (self.args.m * self.args.c)
-
-        # init
-        T = np.zeros((N, n))
-        T[0, :] = T0
-
-        # main time loop
-        for i in range(1, len(time)):
-            for k, v in de.items():
-                self.args[k] = v[i, :]
-            self.update()
-            T[i, :] = (
-                T[i - 1, :] + (time[i] - time[i - 1]) * self.balance(T[i - 1, :]) * imc
-            )
-
-        # save results
-        dr = dict(time=time, T=T)
-
-        # manage return dict 2 : powers
-        if return_power:
-            for c in Solver_.Names.powers():
-                dr[c] = np.zeros_like(T)
-            for i in range(N):
-                for k in de.keys():
-                    self.args[k] = de[k][i, :]
-                self.update()
-                dr[Solver_.Names.pjle][i, :] = self.jh.value(T[i, :])
-                dr[Solver_.Names.psol][i, :] = self.sh.value(T[i, :])
-                dr[Solver_.Names.pcnv][i, :] = self.cc.value(T[i, :])
-                dr[Solver_.Names.prad][i, :] = self.rc.value(T[i, :])
-                dr[Solver_.Names.ppre][i, :] = self.pc.value(T[i, :])
-
-        # squeeze return values if n is 1
-        if n == 1:
-            keys = list(dr.keys())
-            keys.remove(Solver_.Names.time)
-            for k in keys:
-                dr[k] = dr[k][:, 0]
-
-        return dr
-
->>>>>>> d3071cea
     def steady_intensity(
         self,
         T: floatArrayLike = np.array([]),
@@ -241,6 +143,7 @@
 
         return df
 
+
     def transient_temperature(
         self,
         time: floatArray = np.array([]),
@@ -251,21 +154,13 @@
         """
         Compute transient-state temperature.
 
-        Parameters
-        ----------
-        time : numpy.ndarray
-            A 1D array with times (in seconds) when the temperature needs to be
-            computed. The array must contain increasing values (undefined
-            behaviour otherwise).
-        T0 : float
-            Initial temperature. If set to None, the ambient temperature from
-            internal dict will be used. The default is None.
-        return_power : bool, optional
-            Return power term values. The default is False.
-
-        Returns : Dict[str, Any]
-            A dictionary with temperature and other results (depending on inputs)
-            in the keys.
+        Args:
+            time (numpy.ndarray): A 1D array with times (in seconds) when the temperature needs to be computed. The array must contain increasing values (undefined behaviour otherwise).
+            T0 (float | None): Initial temperature. If None, the ambient temperature from the internal dict will be used. The default is None.
+            return_power (bool, optional): Return power term values. The default is False.
+
+        Returns:
+            Dict[str, Any]: A dictionary with temperature and other results (depending on inputs) in the keys.
         """
 
         # get sizes (n for input dict entries, N for time)
