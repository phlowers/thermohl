--- conflicted
+++ resolved
@@ -1,11 +1,5 @@
 [build-system]
-<<<<<<< HEAD
-requires = ["setuptools>=40.8.0"]
-=======
-requires = [
-    "setuptools>=68.0.0",
-]
->>>>>>> 7a7030fc
+requires = ["setuptools>=68.0.0"]
 build-backend = "setuptools.build_meta"
 
 [project]
@@ -32,18 +26,15 @@
 ]
 
 [project.optional-dependencies]
-<<<<<<< HEAD
-doc = ["sphinx", "sphinx_rtd_theme"]
-examples = ["matplotlib", ] # openpyxl, seaborn
-test = ["pytest", "pylint"]
-lint = ["mypy"]
-=======
 doc = [
     "sphinx ~= 7.4.7",
-    "sphinx_rtd_theme ~= 3.0.2"]
+    "sphinx_rtd_theme ~= 3.0.2"
+]
 examples = [
     "matplotlib ~= 3.9.2",
-] # openpyxl, seaborn
+    # openpyxl,
+    # seaborn,
+] 
 test = [
     "pytest ~= 7.2.2",
     "pylint ~= 3.3.1"
@@ -53,9 +44,8 @@
     "ruff ~= 0.8.0"
 ]
 dev = [
-    "thermohl[test,lint]",
+    "thermohl[test,lint]"
 ]
->>>>>>> 7a7030fc
 
 [project.urls]
 "Homepage" = "https://github.com/rte-france/pallas-thermohl"
@@ -63,5 +53,4 @@
 [tool.mypy]
 strict = true
 ignore_missing_imports = true
-warn_return_any = false
-#plugins = "numpy.typing.mypy_plugin"+warn_return_any = false